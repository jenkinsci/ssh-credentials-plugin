<?xml version="1.0" encoding="utf-8"?>
<!--
 ~ The MIT License
 ~
 ~ Copyright (c) 2011-2013, CloudBees, Inc., Stephen Connolly.
 ~
 ~ Permission is hereby granted, free of charge, to any person obtaining a copy
 ~ of this software and associated documentation files (the "Software"), to deal
 ~ in the Software without restriction, including without limitation the rights
 ~ to use, copy, modify, merge, publish, distribute, sublicense, and/or sell
 ~ copies of the Software, and to permit persons to whom the Software is
 ~ furnished to do so, subject to the following conditions:
 ~
 ~ The above copyright notice and this permission notice shall be included in
 ~ all copies or substantial portions of the Software.
 ~
 ~ THE SOFTWARE IS PROVIDED "AS IS", WITHOUT WARRANTY OF ANY KIND, EXPRESS OR
 ~ IMPLIED, INCLUDING BUT NOT LIMITED TO THE WARRANTIES OF MERCHANTABILITY,
 ~ FITNESS FOR A PARTICULAR PURPOSE AND NONINFRINGEMENT. IN NO EVENT SHALL THE
 ~ AUTHORS OR COPYRIGHT HOLDERS BE LIABLE FOR ANY CLAIM, DAMAGES OR OTHER
 ~ LIABILITY, WHETHER IN AN ACTION OF CONTRACT, TORT OR OTHERWISE, ARISING FROM,
 ~ OUT OF OR IN CONNECTION WITH THE SOFTWARE OR THE USE OR OTHER DEALINGS IN
 ~ THE SOFTWARE.
 -->

<project xmlns="http://maven.apache.org/POM/4.0.0" xmlns:xsi="http://www.w3.org/2001/XMLSchema-instance" xsi:schemaLocation="http://maven.apache.org/POM/4.0.0 http://maven.apache.org/maven-v4_0_0.xsd">
  <modelVersion>4.0.0</modelVersion>

  <parent>
    <groupId>org.jenkins-ci.plugins</groupId>
    <artifactId>plugin</artifactId>
    <version>3.1</version>
  </parent>

  <artifactId>ssh-credentials</artifactId>
  <version>1.15-SNAPSHOT</version>
  <packaging>hpi</packaging>

  <name>SSH Credentials Plugin</name>
  <description>Allows storage of SSH credentials in Jenkins</description>
  <url>https://wiki.jenkins-ci.org/display/JENKINS/SSH+Credentials+Plugin</url>
  <licenses>
    <license>
      <name>The MIT license</name>
      <url>http://www.opensource.org/licenses/mit-license.php</url>
      <distribution>repo</distribution>
    </license>
  </licenses>

  <developers>
    <developer>
      <id>stephenconnolly</id>
      <name>Stephen Connolly</name>
    </developer>
  </developers>

  <prerequisites>
    <maven>2.2.1</maven>
  </prerequisites>

  <scm>
    <connection>scm:git:git://github.com/jenkinsci/ssh-credentials-plugin.git</connection>
    <developerConnection>scm:git:git@github.com:jenkinsci/ssh-credentials-plugin.git</developerConnection>
    <url>http://github.com/jenkinsci/ssh-credentials-plugin</url>
    <tag>HEAD</tag>
  </scm>

  <properties>
<<<<<<< HEAD
    <jenkins.version>1.625.3</jenkins.version>
=======
    <jenkins.version>1.625</jenkins.version>
>>>>>>> fd82d0f5
    <java.level>7</java.level>
  </properties>

  <repositories>
    <repository>
      <id>repo.jenkins-ci.org</id>
      <url>http://repo.jenkins-ci.org/public/</url>
    </repository>
  </repositories>
  <pluginRepositories>
    <pluginRepository>
      <id>repo.jenkins-ci.org</id>
      <url>http://repo.jenkins-ci.org/public/</url>
    </pluginRepository>
  </pluginRepositories>

  <dependencies>
    <!-- regular dependencies -->
    <dependency>
      <groupId>com.jcraft</groupId>
      <artifactId>jsch</artifactId>
      <version>0.1.53</version>
      <optional>true</optional>
    </dependency>
    <!-- plugin dependencies -->
    <dependency>
      <groupId>org.jenkins-ci.plugins</groupId>
      <artifactId>credentials</artifactId>
<<<<<<< HEAD
      <version>2.1.17-SNAPSHOT</version>
=======
      <version>2.1.17</version>
>>>>>>> fd82d0f5
    </dependency>
    <!-- jenkins dependencies -->
    <!-- test dependencies -->
    <dependency>
      <groupId>org.jenkins-ci.plugins</groupId>
      <artifactId>cloudbees-folder</artifactId>
      <version>6.4</version>
      <scope>test</scope>
    </dependency>
  </dependencies>

</project><|MERGE_RESOLUTION|>--- conflicted
+++ resolved
@@ -66,11 +66,7 @@
   </scm>
 
   <properties>
-<<<<<<< HEAD
     <jenkins.version>1.625.3</jenkins.version>
-=======
-    <jenkins.version>1.625</jenkins.version>
->>>>>>> fd82d0f5
     <java.level>7</java.level>
   </properties>
 
@@ -99,11 +95,7 @@
     <dependency>
       <groupId>org.jenkins-ci.plugins</groupId>
       <artifactId>credentials</artifactId>
-<<<<<<< HEAD
-      <version>2.1.17-SNAPSHOT</version>
-=======
-      <version>2.1.17</version>
->>>>>>> fd82d0f5
+      <version>2.1.18-SNAPSHOT</version>
     </dependency>
     <!-- jenkins dependencies -->
     <!-- test dependencies -->
