<?xml version="1.0" encoding="utf-8"?>
<!--
 ~ The MIT License
 ~
 ~ Copyright (c) 2011-2013, CloudBees, Inc., Stephen Connolly.
 ~
 ~ Permission is hereby granted, free of charge, to any person obtaining a copy
 ~ of this software and associated documentation files (the "Software"), to deal
 ~ in the Software without restriction, including without limitation the rights
 ~ to use, copy, modify, merge, publish, distribute, sublicense, and/or sell
 ~ copies of the Software, and to permit persons to whom the Software is
 ~ furnished to do so, subject to the following conditions:
 ~
 ~ The above copyright notice and this permission notice shall be included in
 ~ all copies or substantial portions of the Software.
 ~
 ~ THE SOFTWARE IS PROVIDED "AS IS", WITHOUT WARRANTY OF ANY KIND, EXPRESS OR
 ~ IMPLIED, INCLUDING BUT NOT LIMITED TO THE WARRANTIES OF MERCHANTABILITY,
 ~ FITNESS FOR A PARTICULAR PURPOSE AND NONINFRINGEMENT. IN NO EVENT SHALL THE
 ~ AUTHORS OR COPYRIGHT HOLDERS BE LIABLE FOR ANY CLAIM, DAMAGES OR OTHER
 ~ LIABILITY, WHETHER IN AN ACTION OF CONTRACT, TORT OR OTHERWISE, ARISING FROM,
 ~ OUT OF OR IN CONNECTION WITH THE SOFTWARE OR THE USE OR OTHER DEALINGS IN
 ~ THE SOFTWARE.
 -->

<project xmlns="http://maven.apache.org/POM/4.0.0" xmlns:xsi="http://www.w3.org/2001/XMLSchema-instance" xsi:schemaLocation="http://maven.apache.org/POM/4.0.0 http://maven.apache.org/maven-v4_0_0.xsd">
  <modelVersion>4.0.0</modelVersion>

  <parent>
    <groupId>org.jenkins-ci.plugins</groupId>
    <artifactId>plugin</artifactId>
    <version>4.41</version>
    <relativePath />
  </parent>

  <artifactId>ssh-credentials</artifactId>
<<<<<<< HEAD
  <version>2.0-SNAPSHOT</version>
=======
  <version>${changelist}</version>
>>>>>>> 8211e4f8
  <packaging>hpi</packaging>

  <name>SSH Credentials Plugin</name>
  <description>Allows storage of SSH credentials in Jenkins</description>
  <url>https://github.com/jenkinsci/${project.artifactId}-plugin</url>
  <licenses>
    <license>
      <name>MIT License</name>
      <url>https://opensource.org/licenses/MIT</url>
    </license>
  </licenses>

  <developers>
    <developer>
      <id>stephenconnolly</id>
      <name>Stephen Connolly</name>
    </developer>
    <developer>
      <id>oleg_nenashev</id>
      <name>Oleg Nenashev</name>
    </developer>
    <developer>
      <id>jvz</id>
      <name>Matt Sicker</name>
    </developer>
  </developers>

  <scm>
    <connection>scm:git:https://github.com/${gitHubRepo}.git</connection>
    <developerConnection>scm:git:git@github.com:${gitHubRepo}.git</developerConnection>
    <url>https://github.com/${gitHubRepo}</url>
    <tag>${scmTag}</tag>
  </scm>

  <properties>
    <changelist>999999-SNAPSHOT</changelist>
    <jenkins.version>2.346.1</jenkins.version>
    <gitHubRepo>jenkinsci/${project.artifactId}-plugin</gitHubRepo>
  </properties>

  <repositories>
    <repository>
      <id>repo.jenkins-ci.org</id>
      <url>https://repo.jenkins-ci.org/public/</url>
    </repository>
  </repositories>
  <pluginRepositories>
    <pluginRepository>
      <id>repo.jenkins-ci.org</id>
      <url>https://repo.jenkins-ci.org/public/</url>
    </pluginRepository>
  </pluginRepositories>

  <dependencyManagement>
    <dependencies>
      <dependency>
        <groupId>io.jenkins.tools.bom</groupId>
        <artifactId>bom-2.346.x</artifactId>
        <version>1461.vb_3c6de28f2b_a_</version>
        <scope>import</scope>
        <type>pom</type>
      </dependency>
    </dependencies>
  </dependencyManagement>

  <dependencies>
<<<<<<< HEAD
=======
    <!-- regular dependencies -->
    <dependency>
      <groupId>com.jcraft</groupId>
      <artifactId>jsch</artifactId>
      <version>0.1.55</version>
      <optional>true</optional>
    </dependency>
>>>>>>> 8211e4f8
    <!-- plugin dependencies -->
    <dependency>
      <groupId>org.jenkins-ci.plugins</groupId>
      <artifactId>trilead-api</artifactId>
    </dependency>
    <dependency>
      <groupId>org.jenkins-ci.plugins</groupId>
      <artifactId>credentials</artifactId>
    </dependency>
    <dependency>
      <groupId>org.jenkins-ci.modules</groupId>
      <artifactId>sshd</artifactId>
      <version>3.0.3</version>
      <scope>test</scope>
    </dependency>
    <!-- test dependencies -->
    <dependency>
      <groupId>org.jenkins-ci.plugins</groupId>
      <artifactId>cloudbees-folder</artifactId>
      <scope>test</scope>
    </dependency>
    <dependency>
      <groupId>io.jenkins</groupId>
      <artifactId>configuration-as-code</artifactId>
      <scope>test</scope>
    </dependency>
    <dependency>
      <groupId>io.jenkins.configuration-as-code</groupId>
      <artifactId>test-harness</artifactId>
      <scope>test</scope>
    </dependency>
  </dependencies>

</project><|MERGE_RESOLUTION|>--- conflicted
+++ resolved
@@ -34,11 +34,7 @@
   </parent>
 
   <artifactId>ssh-credentials</artifactId>
-<<<<<<< HEAD
-  <version>2.0-SNAPSHOT</version>
-=======
   <version>${changelist}</version>
->>>>>>> 8211e4f8
   <packaging>hpi</packaging>
 
   <name>SSH Credentials Plugin</name>
@@ -105,16 +101,6 @@
   </dependencyManagement>
 
   <dependencies>
-<<<<<<< HEAD
-=======
-    <!-- regular dependencies -->
-    <dependency>
-      <groupId>com.jcraft</groupId>
-      <artifactId>jsch</artifactId>
-      <version>0.1.55</version>
-      <optional>true</optional>
-    </dependency>
->>>>>>> 8211e4f8
     <!-- plugin dependencies -->
     <dependency>
       <groupId>org.jenkins-ci.plugins</groupId>
